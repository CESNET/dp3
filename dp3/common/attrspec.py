--- conflicted
+++ resolved
@@ -240,7 +240,6 @@
                 assert re.match(r"(^0$|^inf$|^[0-9]+[smhd]$)", str(self.history_params["expire_time"])), err_msg_format.format("expire_time")
             else:
                 self.history_params["expire_time"] = default_expire_time
-<<<<<<< HEAD
             self.history_params["expire_time"] = parse_time_duration(self.history_params["expire_time"])
 
             if "pre_validity" in self.history_params:
@@ -281,7 +280,6 @@
                 assert self.history_params["aggregation_function_source"] in aggregation_functions, err_msg_format.format("aggregation_function_source")
             else:
                 self.history_params["aggregation_function_source"] = default_aggregation_function_source
-=======
 
     def __str__(self):
         attrs = [f"id={self.id}", f"name={self.name}"]
@@ -297,5 +295,4 @@
         attrs.append(f"history={self.history}")
         if self.history_params:
             attrs.append(f"history_params={self.history_params}")
-        return f"AttrSpec({','.join(attrs)})"
->>>>>>> dbcef0fa
+        return f"AttrSpec({','.join(attrs)})"