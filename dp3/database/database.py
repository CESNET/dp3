--- conflicted
+++ resolved
@@ -119,21 +119,17 @@
             self._db[snapshot_col].create_index("eid", background=True)
             self._db[snapshot_col].create_index("_time_created", background=True)
 
-<<<<<<< HEAD
+    def _assert_etype_exists(self, etype: str):
+        """Asserts `etype` existence.
+
+        If doesn't exist, raises `DatabaseError`.
+        """
+        if etype not in self._db_schema_config.entities:
+            raise DatabaseError(f"Entity '{etype}' does not exist")
+
     def insert_datapoints(
         self, etype: str, eid: str, dps: list[DataPointBase], new_entity: bool = False
     ) -> None:
-=======
-    def _assert_etype_exists(self, etype: str):
-        """Asserts `etype` existence.
-
-        If doesn't exist, raises `DatabaseError`.
-        """
-        if etype not in self._db_schema_config.entities:
-            raise DatabaseError(f"Entity '{etype}' does not exist")
-
-    def insert_datapoints(self, etype: str, eid: str, dps: list[DataPointBase]) -> None:
->>>>>>> 3e4dba1e
         """Inserts datapoint to raw data collection and updates master record.
 
         Raises DatabaseError when insert or update fails.
@@ -368,8 +364,8 @@
 
         All snapshots must belong to same entity type.
         """
-        if etype not in self._db_schema_config.entities:
-            raise DatabaseError(f"Entity '{etype}' does not exist")
+        # Check `etype`
+        self._assert_etype_exists(etype)
 
         for snapshot in snapshots:
             snapshot["_time_created"] = time
